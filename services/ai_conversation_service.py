import json
import os
import logging
from dataclasses import dataclass
from typing import List, Optional, Dict, Any
from datetime import datetime, timezone, timedelta
import re

from supabase import Client
import tiktoken
from dotenv import load_dotenv

# Load environment variables
load_dotenv()

# Configure logging
logging.basicConfig(level=logging.INFO)
logger = logging.getLogger(__name__)

# Anthropic client will be initialized lazily
anthropic = None

def _get_anthropic_client():
    """Get or initialize the Anthropic client"""
    global anthropic
    if anthropic is None:
        api_key = os.getenv("ANTHROPIC_API_KEY")
        if api_key:
            try:
                from anthropic import Anthropic
                anthropic = Anthropic(api_key=api_key)
                logger.info("Anthropic client initialized successfully")
            except Exception as e:
                logger.warning(f"Failed to initialize Anthropic client: {e}")
                logger.warning("AI functionality will be limited")
        else:
            logger.warning("ANTHROPIC_API_KEY not found - AI functionality will be limited")
    return anthropic


@dataclass
class ConversationMessage:
    """Represents a single message in the conversation"""
    role: str  # 'user' or 'assistant'
    content: str


class AIConversationService:
    """Service for managing AI conversations with context and token management"""
    
    def __init__(self, supabase_client: Client, max_tokens: int = 5000):
        self.supabase = supabase_client
        self.max_tokens = max_tokens
        self.encoding = tiktoken.get_encoding("cl100k_base")  # GPT-4 encoding
        self.google_integration = None  # Will be set when needed
    
    async def _parse_and_execute_function(
        self, 
        ai_response: str, 
        user_id: str, 
        phone_number: str
    ) -> Optional[str]:
        """
        Parse AI response for function calls and execute them
        
        Returns:
            Result message if a function was executed, None otherwise
        """
        try:
            # Look for JSON block in the response
            json_match = re.search(r'```json\s*(\{.*?\})\s*```', ai_response, re.DOTALL)
            if not json_match:
                return None
            
            function_call = json.loads(json_match.group(1))
            function_name = function_call.get('function')
            params = function_call.get('params', {})
            
            # Initialize Google integration
            from services.google_integration_service import GoogleIntegrationService
            google_service = GoogleIntegrationService(self.supabase, phone_number)
            
            if function_name == 'DRAFT_EMAIL':
                result = await google_service.draft_email(
                    to=params.get('to', []),
                    subject=params.get('subject', 'No Subject'),
                    body=params.get('body', '')
                )
                return "I've created the email draft for you" if result['success'] else f"Failed to create draft: {result.get('error')}"
            
            elif function_name == 'SEND_EMAIL':
                result = await google_service.send_email(
                    to=params.get('to', []),
                    subject=params.get('subject', 'No Subject'),
                    body=params.get('body', '')
                )
                return "Email sent successfully" if result['success'] else f"Failed to send: {result.get('error')}"
            
            elif function_name == 'CREATE_CALENDAR_EVENT':
                # Parse datetime strings from params
                start_time = datetime.fromisoformat(params.get('start_time', ''))
                end_time = datetime.fromisoformat(params.get('end_time', ''))
                
                result = await google_service.create_calendar_event(
                    title=params.get('title', 'New Event'),
                    start_time=start_time,
                    end_time=end_time,
                    description=params.get('description'),
                    location=params.get('location'),
                    attendees=params.get('attendees', [])
                )
                return result.get('message') if result['success'] else f"Failed to create event: {result.get('error')}"
            
            return None
            
        except json.JSONDecodeError:
            logger.debug("No valid JSON function call found in response")
            return None
        except Exception as e:
            logger.error(f"Error executing function: {str(e)}")
            return f"I encountered an error executing that action: {str(e)}"
    
    async def _draft_email_with_ai(self, recipient: str, subject: str, context: str) -> str:
        """
        Use AI to draft a professional email based on context
        """
        client = _get_anthropic_client()
        if not client:
            return "I'm unable to draft emails at the moment."
        
        try:
            email_prompt = f"""Draft a professional email to {recipient} with subject: {subject}
            
Context/Requirements: {context}

Write a clear, professional email. Keep it concise but complete. Include appropriate greeting and closing."""
            
            response = client.messages.create(
                model="claude-3-5-haiku-latest",
                max_tokens=1000,
                temperature=0.7,
                system="You are an expert email writer. Draft professional, clear, and concise emails.",
                messages=[{"role": "user", "content": email_prompt}]
            )
            
            return response.content[0].text
            
        except Exception as e:
            logger.error(f"Error drafting email: {str(e)}")
            return "I encountered an error while drafting the email."
        
    async def handle_ai_conversation(
        self, 
        user_id: str, 
        user_message: str,
        phone_number: str
    ) -> List[str]:
        """
        Handle AI conversation with context management
        
        Args:
            user_id: User's ID from user_profiles
            user_message: The user's message text
            phone_number: User's phone number for logging
            
        Returns:
            List of AI response strings split by periods
        """
        try:
            # Check if user is asking for dashboard/integration link
            if self._is_dashboard_request(user_message):
                dashboard_url = f"https://www.tryamygdala.tech/{user_id}"
                return [
                    f"🔗 Here's your integrations dashboard: {dashboard_url}",
                    "You can manage your integrations there"
                ]
            
            # Get conversation history
            conversation_history = await self._get_conversation_history(user_id)
            
            # Add user message to history
            user_msg = ConversationMessage(
                role="user",
                content=user_message
            )
            conversation_history.append(user_msg)

            # Archive user message
            await self._archive_conversation_message(user_id, user_message)
            
            # Check if we need to truncate context
            total_tokens = sum(self._count_tokens(msg.content) for msg in conversation_history)
            if total_tokens > self.max_tokens:
                conversation_history = await self._truncate_context(
                    user_id, conversation_history
                )
            
            # Generate AI response (returns list of strings)
            ai_responses = await self._generate_ai_response(conversation_history)
            
            # Join the responses back into a single string for storage
            full_ai_response = ". ".join(ai_responses)
            
            # Check if AI wants to call a function
            function_result = await self._parse_and_execute_function(
                full_ai_response, user_id, phone_number
            )
            
            if function_result:
                # Add function result to responses
                ai_responses.append(function_result)
                full_ai_response = ". ".join(ai_responses)
            
            # Add AI response to history
            ai_msg = ConversationMessage(
                role="assistant",
                content=full_ai_response
            )
            conversation_history.append(ai_msg)
            
            # Store the conversation messages
            await self._store_conversation_messages(user_id, [user_msg, ai_msg])
            
            logger.info(f"AI conversation completed for user {user_id}, phone: {phone_number}")
            return ai_responses
            
        except Exception as e:
            logger.error(f"Error in AI conversation for user {user_id}: {str(e)}")
            return ["I'm sorry, I'm having trouble processing your message right now. Please try again."]
    
    async def _store_intent(self, user_id: str, intent: Dict[str, Any]) -> None:
        """Store an intent for follow-up processing"""
        try:
            # Store in user metadata or a temporary field
            self.supabase.table("user_profiles").update({
                "pending_intent": json.dumps(intent)
            }).eq("id", user_id).execute()
        except Exception as e:
            logger.error(f"Error storing intent: {str(e)}")
    
    async def _get_stored_intent(self, user_id: str) -> Optional[Dict[str, Any]]:
        """Get stored intent if any"""
        try:
            result = self.supabase.table("user_profiles").select(
                "pending_intent"
            ).eq("id", user_id).single().execute()
            
            if result.data and result.data.get("pending_intent"):
                return json.loads(result.data["pending_intent"])
            return None
        except Exception as e:
            logger.error(f"Error getting stored intent: {str(e)}")
            return None
    
    async def _clear_stored_intent(self, user_id: str) -> None:
        """Clear stored intent after processing"""
        try:
            self.supabase.table("user_profiles").update({
                "pending_intent": None
            }).eq("id", user_id).execute()
        except Exception as e:
            logger.error(f"Error clearing intent: {str(e)}")
    
    async def _handle_stored_intent(
        self, 
        user_id: str, 
        phone_number: str,
        intent: Dict[str, Any], 
        user_message: str,
        conversation_history: List[ConversationMessage]
    ) -> Optional[List[str]]:
        """Handle a stored intent with follow-up information"""
        try:
            from services.google_integration_service import GoogleIntegrationService
            
            # Initialize Google integration if needed
            if not self.google_integration:
                self.google_integration = GoogleIntegrationService(self.supabase, phone_number)
            
            if intent['action'] == 'draft_email':
                # Check if we have enough info to draft
                if 'subject' in user_message.lower() or 'about' in user_message.lower():
                    # Extract subject and body from conversation
                    subject = self._extract_subject_from_conversation(conversation_history)
                    body_context = user_message
                    
                    # Draft the email
                    draft_body = await self._draft_email_with_ai(
                        intent['params']['recipient'],
                        subject,
                        body_context
                    )
                    
                    # Create draft via Google integration
                    result = await self.google_integration.draft_email(
                        to=[intent['params']['recipient']],
                        subject=subject,
                        body=draft_body
                    )
                    
                    # Clear the intent
                    await self._clear_stored_intent(user_id)
                    
                    if result['success']:
                        return ["I've drafted the email for you. Would you like me to send it or make any changes"]
                    else:
                        return [f"I had trouble creating the draft: {result['error']}"]
            
            elif intent['action'] == 'schedule_event':
                # Parse time and date from the follow-up
                if any(word in user_message.lower() for word in ['tomorrow', 'today', 'monday', 'tuesday']):
                    # Extract event details
                    event_time = self._parse_event_time(user_message)
                    
                    if event_time:
                        result = await self.google_integration.create_calendar_event(
                            title=intent['params']['event_description'],
                            start_time=event_time['start'],
                            end_time=event_time['end'],
                            description=user_message
                        )
                        
                        # Clear the intent
                        await self._clear_stored_intent(user_id)
                        
                        if result['success']:
                            return [result['message']]
                        else:
                            return [f"I couldn't create the event: {result['error']}"]
            
            return None
            
        except Exception as e:
            logger.error(f"Error handling stored intent: {str(e)}")
            return None
    
    def _extract_subject_from_conversation(self, conversation: List[ConversationMessage]) -> str:
        """Extract email subject from conversation context"""
        # Look for subject mentions in recent messages
        for msg in reversed(conversation[-5:]):
            if 'about' in msg.content.lower():
                # Extract what comes after "about"
                parts = msg.content.lower().split('about')
                if len(parts) > 1:
                    return parts[1].strip()[:50]  # Limit subject length
        return "Follow-up from our conversation"
    
    def _parse_event_time(self, message: str) -> Optional[Dict[str, datetime]]:
        """Parse event time from message"""
        try:
            now = datetime.now()
            message_lower = message.lower()
            
            # Simple parsing - you'd want to use a library like dateutil for production
            if 'tomorrow' in message_lower:
                event_date = now + timedelta(days=1)
            elif 'today' in message_lower:
                event_date = now
            else:
                return None
            
            # Default to 1 hour meeting at 2pm if no time specified
            start_time = event_date.replace(hour=14, minute=0, second=0, microsecond=0)
            end_time = start_time + timedelta(hours=1)
            
            # Look for time mentions
            time_patterns = [
                (r'(\d{1,2})\s*(?:pm|p\.m\.)', 12),  # PM times
                (r'(\d{1,2})\s*(?:am|a\.m\.)', 0),    # AM times
            ]
            
            for pattern, offset in time_patterns:
                match = re.search(pattern, message_lower)
                if match:
                    hour = int(match.group(1))
                    if offset == 12 and hour != 12:
                        hour += 12
                    elif offset == 0 and hour == 12:
                        hour = 0
                    start_time = start_time.replace(hour=hour)
                    end_time = start_time + timedelta(hours=1)
                    break
            
            return {'start': start_time, 'end': end_time}
            
        except Exception as e:
            logger.error(f"Error parsing event time: {str(e)}")
            return None
    
    async def _get_conversation_history(self, user_id: str) -> List[ConversationMessage]:
        """Retrieve conversation history for user from user_profiles table"""
        try:
            # Get conversation history from user_profiles table
            result = self.supabase.table("user_profiles").select(
                "conversation_history"
            ).eq("id", user_id).execute()
            
            if not result.data or not result.data[0].get("conversation_history"):
                return []
            
            # Parse the conversation history string
            history_string = result.data[0]["conversation_history"]
            return self._parse_conversation_string(history_string)
            
        except Exception as e:
            logger.error(f"Error retrieving conversation history for user {user_id}: {str(e)}")
            return []
    
    async def _truncate_context(
        self, 
        user_id: str, 
        conversation_history: List[ConversationMessage]
    ) -> List[ConversationMessage]:
        """
        Truncate conversation context when token limit is exceeded
        
        Args:
            user_id: User's ID
            conversation_history: Current conversation history
            
        Returns:
            Truncated conversation history
        """
        try:
            logger.info(f"Truncating conversation context for user {user_id}")
            
            # Calculate how many messages to remove (remove oldest first)
            total_tokens = sum(self._count_tokens(msg.content) for msg in conversation_history)
            remaining_messages = conversation_history.copy()
            
            while total_tokens > self.max_tokens * 0.7:  # Keep 70% of max tokens
                if len(remaining_messages) <= 2:  # Keep at least 2 messages
                    break
                    
                oldest_msg = remaining_messages.pop(0)
                total_tokens -= self._count_tokens(oldest_msg.content)
            
            # Update the stored conversation history with truncated version
            await self._update_stored_conversation_history(user_id, remaining_messages)
            
            logger.info(f"Truncated conversation history for user {user_id}")
            return remaining_messages
            
        except Exception as e:
            logger.error(f"Error truncating context for user {user_id}: {str(e)}")
            # Return last few messages as fallback
            return conversation_history[-10:] if len(conversation_history) > 10 else conversation_history
    
    async def _generate_ai_response(self, conversation_history: List[ConversationMessage]) -> List[str]:
        """
        Generate AI response using conversation context
        
        Args:
            conversation_history: List of conversation messages
            
        Returns:
            List of AI generated response strings split by periods
        """
        try:
            # Prepare messages for AI API
            messages = []
            
<<<<<<< HEAD
            # Add system prompt with function calling
            system_prompt = """You are a helpful AI assistant that is conversational and responds like a human that is texting someone. 
You can help users with questions, provide information, and have natural conversations.
Keep your responses concise and friendly, suitable for text messaging.
If you want to send multiple text messages to shorten up a message, use a period. In the very last sentence do not use a period. Only generate 3 sentences MAX.
Normally there should be one or two messages.

You have access to these functions:
- CREATE_CALENDAR_EVENT: Schedule meetings, appointments, reminders
- DRAFT_EMAIL: Create email drafts for the user to review
- SEND_EMAIL: Send emails directly (always confirm before sending)

When users ask you to perform these actions, gather the necessary information naturally through conversation.

To use a function, respond with a JSON block like this:
```json
{
  "function": "DRAFT_EMAIL",
  "params": {
    "to": ["john@example.com"],
    "subject": "Meeting Tomorrow",
    "body": "Hi John, ..."
  }
}
```

Only output the JSON when you have all required information. Otherwise, ask for what you need conversationally."""
=======
            # Add system prompt
            system_prompt = """you are **amygdala** — a chill, tech-savvy college lifestyle sidekick and second brain.  
your job: remember everything the user shares and everything from their integrations (canvas, gmail, calendar, notion, etc.) so you can surface info, plan life, and keep them on track.

persona & vibe
- texts like a real friend: casual, short, lowercase only (auto-caps off)
- ONLY emojis allowed to conveytone are 😭, 🙏, 🔥, 😬, 😛, 💀, 🫣, 😅, 🥀, 💔  but 0-1 per message. Do not use other face emojis. 
- NO OTHER EMOJIS ALLOWED.
- relaxed, helpful, a bit witty when it fits
- encouraging but never preachy
- EMOJIS SHOULD APPEAR TEN PERCENT OF THE TIME. NO MORE THAN TEN PERCENT.
- YOU WILL BE TERMINATED FOR USING TOO MANY EMOJIS

core powers
- memory map: hold and recall notes, diary entries, tasks, events, anything shared
- life ops: manage schedules, deadlines, errands, and plans using all integrations
- notes & journaling: capture and tag thoughts or to-dos for later recall
- smart nudges: surface deadlines, habits, campus events, quick reminders
- conversation: casual check-ins, planning, idea bouncing, everyday talk

message style
- 1-3 sentences max, prefer 1-2
- split thoughts with short sentences
- never end the final sentence with a period
- keep everything lowercase including first words
- emoji use is rare
- Do not overtalk, be concise

behavior rules
- lead with the most useful info or action, add brief context after
- never say “as an ai” or break character
- admit uncertainty casually and offer to verify when needed
- respect privacy; never share stored info unless asked

examples
- “morning rundown: econ quiz fri, cs lab due tonight, want reminders?”
- “saved your late-night notes under 'project ideas', tagged for easy search”
- “inbox has 3 prof emails, want a quick summary or just the urgent ones 😅”
- “free pizza at makerspace 6-8, add to calendar 🍕”

output contract
- all lowercase
- 1-3 sentences total, last sentence never ends with a period
- casual, friendly, college-life aware
"""
>>>>>>> 8b13a6fa
                        
            # Add conversation history
            for msg in conversation_history:
                messages.append({
                    "role": msg.role,
                    "content": msg.content
                })
            
            # Check if Anthropic client is available
<<<<<<< HEAD
            client = _get_anthropic_client()
            if not client:
                logger.error("Anthropic API key not configured")
                return ["I'm sorry, AI functionality is not configured. Please contact support."]
=======
            if not anthropic:
                logger.warning("Anthropic API key not configured - using fallback response")
                return [
                    "Hi! I'm running in development mode without AI functionality.",
                ]
>>>>>>> 8b13a6fa
            
            # Call Anthropic API
            response = client.messages.create(
                model="claude-3-5-haiku-latest",
                max_tokens=5000,
                temperature=0.5,
                system=system_prompt,
                messages=messages
            )

            # Get the response text and split by periods
            response_text = response.content[0].text
            
            # Split by periods and clean up each part
            messages = [msg.strip() for msg in response_text.split('.') if msg.strip()]
            
            return messages
            
        except Exception as e:
            logger.error(f"Error generating AI response: {str(e)}")
            return ["I'm having trouble generating a response right now. Please try again."]
    
    async def _store_conversation_messages(
        self, 
        user_id: str, 
        messages: List[ConversationMessage]
    ) -> None:
        """Store conversation messages as a single string in user_profiles table"""
        try:
            # Get current conversation history
            current_history = await self._get_conversation_history(user_id)
            
            # Add new messages to history
            current_history.extend(messages)
            
            # Convert to string format
            history_string = self._conversation_to_string(current_history)
            
            # Update user_profiles table
            result = self.supabase.table("user_profiles").update({
                "conversation_history": history_string
            }).eq("id", user_id).execute()
            
            if not result.data:
                logger.error(f"Failed to store conversation history for user {user_id}")
            
        except Exception as e:
            logger.error(f"Error storing conversation messages for user {user_id}: {str(e)}")
    
    def _conversation_to_string(self, conversation_history: List[ConversationMessage]) -> str:
        """Convert conversation history to a single string format"""
        try:
            conversation_parts = []
            for msg in conversation_history:
                # Format: ROLE|CONTENT
                part = f"{msg.role}|{msg.content}"
                conversation_parts.append(part)
            
            # Join with newlines
            return "\n".join(conversation_parts)
            
        except Exception as e:
            logger.error(f"Error converting conversation to string: {str(e)}")
            return ""
    
    def _parse_conversation_string(self, history_string: str) -> List[ConversationMessage]:
        """Parse conversation history string back to ConversationMessage objects"""
        try:
            if not history_string.strip():
                return []
            
            messages = []
            lines = history_string.strip().split("\n")
            
            for line in lines:
                if not line.strip():
                    continue
                    
                parts = line.split("|", 1)  # Split into max 2 parts
                if len(parts) != 2:
                    continue
                    
                role, content = parts
                
                # Create message with role and content only
                messages.append(ConversationMessage(
                    role=role,
                    content=content
                ))
            
            return messages
            
        except Exception as e:
            logger.error(f"Error parsing conversation string: {str(e)}")
            return []
    
    async def _update_stored_conversation_history(
        self, 
        user_id: str, 
        conversation_history: List[ConversationMessage]
    ) -> None:
        """Update the stored conversation history in user_profiles table"""
        try:
            # Convert to string format
            history_string = self._conversation_to_string(conversation_history)
            
            # Update user_profiles table
            result = self.supabase.table("user_profiles").update({
                "conversation_history": history_string
            }).eq("id", user_id).execute()
            
            if not result.data:
                logger.error(f"Failed to update conversation history for user {user_id}")
            
        except Exception as e:
            logger.error(f"Error updating stored conversation history for user {user_id}: {str(e)}")
    
    async def _archive_conversation_message(
        self, 
        user_id: str, 
        message: str
    ) -> None:
        """Archive a single conversation message to long-term storage"""
        try:
            # TODO: Implement archival to separate database/storage system
            # For now, this is a placeholder - archival can be implemented later
            # when we need long-term conversation storage beyond the user_profiles table
            pass
            
        except Exception as e:
            logger.error(f"Error archiving conversation messages for user {user_id}: {str(e)}")
    
    def _count_tokens(self, text: str) -> int:
        """Count tokens in text using tiktoken"""
        try:
            return len(self.encoding.encode(text))
        except Exception as e:
            logger.error(f"Error counting tokens: {str(e)}")
            return len(text.split())  # Fallback to word count
    
    def _is_dashboard_request(self, message: str) -> bool:
        """
        Check if the user's message is requesting dashboard/integration link
        
        Args:
            message: User's message text
            
        Returns:
            True if message is requesting dashboard link, False otherwise
        """
        dashboard_keywords = [
            "dashboard", "dashboard link", "integration dashboard", 
            "integrations", "integrations link", "integration link",
            "manage integrations", "setup", "configure", "settings",
            "google integration", "canvas integration", "connect google",
            "connect canvas", "link google", "link canvas"
        ]
        
        message_lower = message.lower().strip()
        
        # Check for exact matches or partial matches
        for keyword in dashboard_keywords:
            if keyword in message_lower:
                return True
                
        return False<|MERGE_RESOLUTION|>--- conflicted
+++ resolved
@@ -19,6 +19,7 @@
 
 # Anthropic client will be initialized lazily
 anthropic = None
+
 
 def _get_anthropic_client():
     """Get or initialize the Anthropic client"""
@@ -28,6 +29,7 @@
         if api_key:
             try:
                 from anthropic import Anthropic
+
                 anthropic = Anthropic(api_key=api_key)
                 logger.info("Anthropic client initialized successfully")
             except Exception as e:
@@ -41,85 +43,96 @@
 @dataclass
 class ConversationMessage:
     """Represents a single message in the conversation"""
+
     role: str  # 'user' or 'assistant'
     content: str
 
 
 class AIConversationService:
     """Service for managing AI conversations with context and token management"""
-    
+
     def __init__(self, supabase_client: Client, max_tokens: int = 5000):
         self.supabase = supabase_client
         self.max_tokens = max_tokens
         self.encoding = tiktoken.get_encoding("cl100k_base")  # GPT-4 encoding
         self.google_integration = None  # Will be set when needed
-    
+
     async def _parse_and_execute_function(
-        self, 
-        ai_response: str, 
-        user_id: str, 
-        phone_number: str
+        self, ai_response: str, user_id: str, phone_number: str
     ) -> Optional[str]:
         """
         Parse AI response for function calls and execute them
-        
+
         Returns:
             Result message if a function was executed, None otherwise
         """
         try:
             # Look for JSON block in the response
-            json_match = re.search(r'```json\s*(\{.*?\})\s*```', ai_response, re.DOTALL)
+            json_match = re.search(r"```json\s*(\{.*?\})\s*```", ai_response, re.DOTALL)
             if not json_match:
                 return None
-            
+
             function_call = json.loads(json_match.group(1))
-            function_name = function_call.get('function')
-            params = function_call.get('params', {})
-            
+            function_name = function_call.get("function")
+            params = function_call.get("params", {})
+
             # Initialize Google integration
             from services.google_integration_service import GoogleIntegrationService
+
             google_service = GoogleIntegrationService(self.supabase, phone_number)
-            
-            if function_name == 'DRAFT_EMAIL':
+
+            if function_name == "DRAFT_EMAIL":
                 result = await google_service.draft_email(
-                    to=params.get('to', []),
-                    subject=params.get('subject', 'No Subject'),
-                    body=params.get('body', '')
+                    to=params.get("to", []),
+                    subject=params.get("subject", "No Subject"),
+                    body=params.get("body", ""),
                 )
-                return "I've created the email draft for you" if result['success'] else f"Failed to create draft: {result.get('error')}"
-            
-            elif function_name == 'SEND_EMAIL':
+                return (
+                    "I've created the email draft for you"
+                    if result["success"]
+                    else f"Failed to create draft: {result.get('error')}"
+                )
+
+            elif function_name == "SEND_EMAIL":
                 result = await google_service.send_email(
-                    to=params.get('to', []),
-                    subject=params.get('subject', 'No Subject'),
-                    body=params.get('body', '')
+                    to=params.get("to", []),
+                    subject=params.get("subject", "No Subject"),
+                    body=params.get("body", ""),
                 )
-                return "Email sent successfully" if result['success'] else f"Failed to send: {result.get('error')}"
-            
-            elif function_name == 'CREATE_CALENDAR_EVENT':
+                return (
+                    "Email sent successfully"
+                    if result["success"]
+                    else f"Failed to send: {result.get('error')}"
+                )
+
+            elif function_name == "CREATE_CALENDAR_EVENT":
                 # Parse datetime strings from params
-                start_time = datetime.fromisoformat(params.get('start_time', ''))
-                end_time = datetime.fromisoformat(params.get('end_time', ''))
-                
+                start_time = datetime.fromisoformat(params.get("start_time", ""))
+                end_time = datetime.fromisoformat(params.get("end_time", ""))
+
                 result = await google_service.create_calendar_event(
-                    title=params.get('title', 'New Event'),
+                    title=params.get("title", "New Event"),
                     start_time=start_time,
                     end_time=end_time,
-                    description=params.get('description'),
-                    location=params.get('location'),
-                    attendees=params.get('attendees', [])
+                    description=params.get("description"),
+                    location=params.get("location"),
+                    attendees=params.get("attendees", []),
                 )
-                return result.get('message') if result['success'] else f"Failed to create event: {result.get('error')}"
-            
+                return (
+                    result.get("message")
+                    if result["success"]
+                    else f"Failed to create event: {result.get('error')}"
+                )
+
             return None
-            
+
         except json.JSONDecodeError:
             logger.debug("No valid JSON function call found in response")
             return None
         except Exception as e:
             logger.error(f"Error executing function: {str(e)}")
             return f"I encountered an error executing that action: {str(e)}"
-    
+
     async def _draft_email_with_ai(self, recipient: str, subject: str, context: str) -> str:
         """
         Use AI to draft a professional email based on context
@@ -127,248 +140,236 @@
         client = _get_anthropic_client()
         if not client:
             return "I'm unable to draft emails at the moment."
-        
+
         try:
             email_prompt = f"""Draft a professional email to {recipient} with subject: {subject}
             
 Context/Requirements: {context}
 
 Write a clear, professional email. Keep it concise but complete. Include appropriate greeting and closing."""
-            
+
             response = client.messages.create(
                 model="claude-3-5-haiku-latest",
                 max_tokens=1000,
                 temperature=0.7,
                 system="You are an expert email writer. Draft professional, clear, and concise emails.",
-                messages=[{"role": "user", "content": email_prompt}]
-            )
-            
+                messages=[{"role": "user", "content": email_prompt}],
+            )
+
             return response.content[0].text
-            
+
         except Exception as e:
             logger.error(f"Error drafting email: {str(e)}")
             return "I encountered an error while drafting the email."
-        
+
     async def handle_ai_conversation(
-        self, 
-        user_id: str, 
-        user_message: str,
-        phone_number: str
+        self, user_id: str, user_message: str, phone_number: str
     ) -> List[str]:
         """
         Handle AI conversation with context management
-        
+
         Args:
             user_id: User's ID from user_profiles
             user_message: The user's message text
             phone_number: User's phone number for logging
-            
+
         Returns:
             List of AI response strings split by periods
         """
         try:
-            # Check if user is asking for dashboard/integration link
-            if self._is_dashboard_request(user_message):
-                dashboard_url = f"https://www.tryamygdala.tech/{user_id}"
-                return [
-                    f"🔗 Here's your integrations dashboard: {dashboard_url}",
-                    "You can manage your integrations there"
-                ]
-            
             # Get conversation history
             conversation_history = await self._get_conversation_history(user_id)
-            
+
             # Add user message to history
-            user_msg = ConversationMessage(
-                role="user",
-                content=user_message
-            )
+            user_msg = ConversationMessage(role="user", content=user_message)
             conversation_history.append(user_msg)
 
             # Archive user message
             await self._archive_conversation_message(user_id, user_message)
-            
+
             # Check if we need to truncate context
             total_tokens = sum(self._count_tokens(msg.content) for msg in conversation_history)
             if total_tokens > self.max_tokens:
-                conversation_history = await self._truncate_context(
-                    user_id, conversation_history
-                )
-            
+                conversation_history = await self._truncate_context(user_id, conversation_history)
+
             # Generate AI response (returns list of strings)
             ai_responses = await self._generate_ai_response(conversation_history)
-            
+
             # Join the responses back into a single string for storage
             full_ai_response = ". ".join(ai_responses)
-            
+
             # Check if AI wants to call a function
             function_result = await self._parse_and_execute_function(
                 full_ai_response, user_id, phone_number
             )
-            
+
             if function_result:
                 # Add function result to responses
                 ai_responses.append(function_result)
                 full_ai_response = ". ".join(ai_responses)
-            
+
             # Add AI response to history
-            ai_msg = ConversationMessage(
-                role="assistant",
-                content=full_ai_response
-            )
+            ai_msg = ConversationMessage(role="assistant", content=full_ai_response)
             conversation_history.append(ai_msg)
-            
+
             # Store the conversation messages
             await self._store_conversation_messages(user_id, [user_msg, ai_msg])
-            
+
             logger.info(f"AI conversation completed for user {user_id}, phone: {phone_number}")
             return ai_responses
-            
+
         except Exception as e:
             logger.error(f"Error in AI conversation for user {user_id}: {str(e)}")
-            return ["I'm sorry, I'm having trouble processing your message right now. Please try again."]
-    
+            return [
+                "I'm sorry, I'm having trouble processing your message right now. Please try again."
+            ]
+
     async def _store_intent(self, user_id: str, intent: Dict[str, Any]) -> None:
         """Store an intent for follow-up processing"""
         try:
             # Store in user metadata or a temporary field
-            self.supabase.table("user_profiles").update({
-                "pending_intent": json.dumps(intent)
-            }).eq("id", user_id).execute()
+            self.supabase.table("user_profiles").update({"pending_intent": json.dumps(intent)}).eq(
+                "id", user_id
+            ).execute()
         except Exception as e:
             logger.error(f"Error storing intent: {str(e)}")
-    
+
     async def _get_stored_intent(self, user_id: str) -> Optional[Dict[str, Any]]:
         """Get stored intent if any"""
         try:
-            result = self.supabase.table("user_profiles").select(
-                "pending_intent"
-            ).eq("id", user_id).single().execute()
-            
+            result = (
+                self.supabase.table("user_profiles")
+                .select("pending_intent")
+                .eq("id", user_id)
+                .single()
+                .execute()
+            )
+
             if result.data and result.data.get("pending_intent"):
                 return json.loads(result.data["pending_intent"])
             return None
         except Exception as e:
             logger.error(f"Error getting stored intent: {str(e)}")
             return None
-    
+
     async def _clear_stored_intent(self, user_id: str) -> None:
         """Clear stored intent after processing"""
         try:
-            self.supabase.table("user_profiles").update({
-                "pending_intent": None
-            }).eq("id", user_id).execute()
+            self.supabase.table("user_profiles").update({"pending_intent": None}).eq(
+                "id", user_id
+            ).execute()
         except Exception as e:
             logger.error(f"Error clearing intent: {str(e)}")
-    
+
     async def _handle_stored_intent(
-        self, 
-        user_id: str, 
+        self,
+        user_id: str,
         phone_number: str,
-        intent: Dict[str, Any], 
+        intent: Dict[str, Any],
         user_message: str,
-        conversation_history: List[ConversationMessage]
+        conversation_history: List[ConversationMessage],
     ) -> Optional[List[str]]:
         """Handle a stored intent with follow-up information"""
         try:
             from services.google_integration_service import GoogleIntegrationService
-            
+
             # Initialize Google integration if needed
             if not self.google_integration:
                 self.google_integration = GoogleIntegrationService(self.supabase, phone_number)
-            
-            if intent['action'] == 'draft_email':
+
+            if intent["action"] == "draft_email":
                 # Check if we have enough info to draft
-                if 'subject' in user_message.lower() or 'about' in user_message.lower():
+                if "subject" in user_message.lower() or "about" in user_message.lower():
                     # Extract subject and body from conversation
                     subject = self._extract_subject_from_conversation(conversation_history)
                     body_context = user_message
-                    
+
                     # Draft the email
                     draft_body = await self._draft_email_with_ai(
-                        intent['params']['recipient'],
-                        subject,
-                        body_context
+                        intent["params"]["recipient"], subject, body_context
                     )
-                    
+
                     # Create draft via Google integration
                     result = await self.google_integration.draft_email(
-                        to=[intent['params']['recipient']],
-                        subject=subject,
-                        body=draft_body
+                        to=[intent["params"]["recipient"]], subject=subject, body=draft_body
                     )
-                    
+
                     # Clear the intent
                     await self._clear_stored_intent(user_id)
-                    
-                    if result['success']:
-                        return ["I've drafted the email for you. Would you like me to send it or make any changes"]
+
+                    if result["success"]:
+                        return [
+                            "I've drafted the email for you. Would you like me to send it or make any changes"
+                        ]
                     else:
                         return [f"I had trouble creating the draft: {result['error']}"]
-            
-            elif intent['action'] == 'schedule_event':
+
+            elif intent["action"] == "schedule_event":
                 # Parse time and date from the follow-up
-                if any(word in user_message.lower() for word in ['tomorrow', 'today', 'monday', 'tuesday']):
+                if any(
+                    word in user_message.lower()
+                    for word in ["tomorrow", "today", "monday", "tuesday"]
+                ):
                     # Extract event details
                     event_time = self._parse_event_time(user_message)
-                    
+
                     if event_time:
                         result = await self.google_integration.create_calendar_event(
-                            title=intent['params']['event_description'],
-                            start_time=event_time['start'],
-                            end_time=event_time['end'],
-                            description=user_message
+                            title=intent["params"]["event_description"],
+                            start_time=event_time["start"],
+                            end_time=event_time["end"],
+                            description=user_message,
                         )
-                        
+
                         # Clear the intent
                         await self._clear_stored_intent(user_id)
-                        
-                        if result['success']:
-                            return [result['message']]
+
+                        if result["success"]:
+                            return [result["message"]]
                         else:
                             return [f"I couldn't create the event: {result['error']}"]
-            
+
             return None
-            
+
         except Exception as e:
             logger.error(f"Error handling stored intent: {str(e)}")
             return None
-    
+
     def _extract_subject_from_conversation(self, conversation: List[ConversationMessage]) -> str:
         """Extract email subject from conversation context"""
         # Look for subject mentions in recent messages
         for msg in reversed(conversation[-5:]):
-            if 'about' in msg.content.lower():
+            if "about" in msg.content.lower():
                 # Extract what comes after "about"
-                parts = msg.content.lower().split('about')
+                parts = msg.content.lower().split("about")
                 if len(parts) > 1:
                     return parts[1].strip()[:50]  # Limit subject length
         return "Follow-up from our conversation"
-    
+
     def _parse_event_time(self, message: str) -> Optional[Dict[str, datetime]]:
         """Parse event time from message"""
         try:
             now = datetime.now()
             message_lower = message.lower()
-            
+
             # Simple parsing - you'd want to use a library like dateutil for production
-            if 'tomorrow' in message_lower:
+            if "tomorrow" in message_lower:
                 event_date = now + timedelta(days=1)
-            elif 'today' in message_lower:
+            elif "today" in message_lower:
                 event_date = now
             else:
                 return None
-            
+
             # Default to 1 hour meeting at 2pm if no time specified
             start_time = event_date.replace(hour=14, minute=0, second=0, microsecond=0)
             end_time = start_time + timedelta(hours=1)
-            
+
             # Look for time mentions
             time_patterns = [
-                (r'(\d{1,2})\s*(?:pm|p\.m\.)', 12),  # PM times
-                (r'(\d{1,2})\s*(?:am|a\.m\.)', 0),    # AM times
+                (r"(\d{1,2})\s*(?:pm|p\.m\.)", 12),  # PM times
+                (r"(\d{1,2})\s*(?:am|a\.m\.)", 0),  # AM times
             ]
-            
+
             for pattern, offset in time_patterns:
                 match = re.search(pattern, message_lower)
                 if match:
@@ -380,93 +381,137 @@
                     start_time = start_time.replace(hour=hour)
                     end_time = start_time + timedelta(hours=1)
                     break
-            
-            return {'start': start_time, 'end': end_time}
-            
+
+            return {"start": start_time, "end": end_time}
+
         except Exception as e:
             logger.error(f"Error parsing event time: {str(e)}")
             return None
-    
+
     async def _get_conversation_history(self, user_id: str) -> List[ConversationMessage]:
         """Retrieve conversation history for user from user_profiles table"""
         try:
             # Get conversation history from user_profiles table
-            result = self.supabase.table("user_profiles").select(
-                "conversation_history"
-            ).eq("id", user_id).execute()
-            
+            result = (
+                self.supabase.table("user_profiles")
+                .select("conversation_history")
+                .eq("id", user_id)
+                .execute()
+            )
+
             if not result.data or not result.data[0].get("conversation_history"):
                 return []
-            
+
             # Parse the conversation history string
             history_string = result.data[0]["conversation_history"]
             return self._parse_conversation_string(history_string)
-            
+
         except Exception as e:
             logger.error(f"Error retrieving conversation history for user {user_id}: {str(e)}")
             return []
-    
+
     async def _truncate_context(
-        self, 
-        user_id: str, 
-        conversation_history: List[ConversationMessage]
+        self, user_id: str, conversation_history: List[ConversationMessage]
     ) -> List[ConversationMessage]:
         """
         Truncate conversation context when token limit is exceeded
-        
+
         Args:
             user_id: User's ID
             conversation_history: Current conversation history
-            
+
         Returns:
             Truncated conversation history
         """
         try:
             logger.info(f"Truncating conversation context for user {user_id}")
-            
+
             # Calculate how many messages to remove (remove oldest first)
             total_tokens = sum(self._count_tokens(msg.content) for msg in conversation_history)
             remaining_messages = conversation_history.copy()
-            
+
             while total_tokens > self.max_tokens * 0.7:  # Keep 70% of max tokens
                 if len(remaining_messages) <= 2:  # Keep at least 2 messages
                     break
-                    
+
                 oldest_msg = remaining_messages.pop(0)
                 total_tokens -= self._count_tokens(oldest_msg.content)
-            
+
             # Update the stored conversation history with truncated version
             await self._update_stored_conversation_history(user_id, remaining_messages)
-            
+
             logger.info(f"Truncated conversation history for user {user_id}")
             return remaining_messages
-            
+
         except Exception as e:
             logger.error(f"Error truncating context for user {user_id}: {str(e)}")
             # Return last few messages as fallback
-            return conversation_history[-10:] if len(conversation_history) > 10 else conversation_history
-    
-    async def _generate_ai_response(self, conversation_history: List[ConversationMessage]) -> List[str]:
+            return (
+                conversation_history[-10:]
+                if len(conversation_history) > 10
+                else conversation_history
+            )
+
+    async def _generate_ai_response(
+        self, conversation_history: List[ConversationMessage]
+    ) -> List[str]:
         """
         Generate AI response using conversation context
-        
+
         Args:
             conversation_history: List of conversation messages
-            
+
         Returns:
             List of AI generated response strings split by periods
         """
         try:
             # Prepare messages for AI API
             messages = []
-            
-<<<<<<< HEAD
+
             # Add system prompt with function calling
-            system_prompt = """You are a helpful AI assistant that is conversational and responds like a human that is texting someone. 
-You can help users with questions, provide information, and have natural conversations.
-Keep your responses concise and friendly, suitable for text messaging.
-If you want to send multiple text messages to shorten up a message, use a period. In the very last sentence do not use a period. Only generate 3 sentences MAX.
-Normally there should be one or two messages.
+            system_prompt = """you are **amygdala** — a chill, tech-savvy college lifestyle sidekick and second brain.  
+your job: remember everything the user shares and everything from their integrations (canvas, gmail, calendar, notion, etc.) so you can surface info, plan life, and keep them on track.
+
+persona & vibe
+- texts like a real friend: casual, short, lowercase only (auto-caps off)
+- ONLY emojis allowed to conveytone are 😭, 🙏, 🔥, 😬, 😛, 💀, 🫣, 😅, 🥀, 💔  but 0-1 per message. Do not use other face emojis. 
+- NO OTHER EMOJIS ALLOWED.
+- relaxed, helpful, a bit witty when it fits
+- encouraging but never preachy
+- EMOJIS SHOULD APPEAR TEN PERCENT OF THE TIME. NO MORE THAN TEN PERCENT.
+- YOU WILL BE TERMINATED FOR USING TOO MANY EMOJIS
+
+core powers
+- memory map: hold and recall notes, diary entries, tasks, events, anything shared
+- life ops: manage schedules, deadlines, errands, and plans using all integrations
+- notes & journaling: capture and tag thoughts or to-dos for later recall
+- smart nudges: surface deadlines, habits, campus events, quick reminders
+- conversation: casual check-ins, planning, idea bouncing, everyday talk
+
+message style
+- 1-3 sentences max, prefer 1-2
+- split thoughts with short sentences
+- never end the final sentence with a period
+- keep everything lowercase including first words
+- emoji use is rare
+- Do not overtalk, be concise
+
+behavior rules
+- lead with the most useful info or action, add brief context after
+- never say “as an ai” or break character
+- admit uncertainty casually and offer to verify when needed
+- respect privacy; never share stored info unless asked
+
+examples
+- “morning rundown: econ quiz fri, cs lab due tonight, want reminders?”
+- “saved your late-night notes under 'project ideas', tagged for easy search”
+- “inbox has 3 prof emails, want a quick summary or just the urgent ones 😅”
+- “free pizza at makerspace 6-8, add to calendar 🍕”
+
+output contract
+- all lowercase
+- 1-3 sentences total, last sentence never ends with a period
+- casual, friendly, college-life aware
 
 You have access to these functions:
 - CREATE_CALENDAR_EVENT: Schedule meetings, appointments, reminders
@@ -488,123 +533,66 @@
 ```
 
 Only output the JSON when you have all required information. Otherwise, ask for what you need conversationally."""
-=======
-            # Add system prompt
-            system_prompt = """you are **amygdala** — a chill, tech-savvy college lifestyle sidekick and second brain.  
-your job: remember everything the user shares and everything from their integrations (canvas, gmail, calendar, notion, etc.) so you can surface info, plan life, and keep them on track.
-
-persona & vibe
-- texts like a real friend: casual, short, lowercase only (auto-caps off)
-- ONLY emojis allowed to conveytone are 😭, 🙏, 🔥, 😬, 😛, 💀, 🫣, 😅, 🥀, 💔  but 0-1 per message. Do not use other face emojis. 
-- NO OTHER EMOJIS ALLOWED.
-- relaxed, helpful, a bit witty when it fits
-- encouraging but never preachy
-- EMOJIS SHOULD APPEAR TEN PERCENT OF THE TIME. NO MORE THAN TEN PERCENT.
-- YOU WILL BE TERMINATED FOR USING TOO MANY EMOJIS
-
-core powers
-- memory map: hold and recall notes, diary entries, tasks, events, anything shared
-- life ops: manage schedules, deadlines, errands, and plans using all integrations
-- notes & journaling: capture and tag thoughts or to-dos for later recall
-- smart nudges: surface deadlines, habits, campus events, quick reminders
-- conversation: casual check-ins, planning, idea bouncing, everyday talk
-
-message style
-- 1-3 sentences max, prefer 1-2
-- split thoughts with short sentences
-- never end the final sentence with a period
-- keep everything lowercase including first words
-- emoji use is rare
-- Do not overtalk, be concise
-
-behavior rules
-- lead with the most useful info or action, add brief context after
-- never say “as an ai” or break character
-- admit uncertainty casually and offer to verify when needed
-- respect privacy; never share stored info unless asked
-
-examples
-- “morning rundown: econ quiz fri, cs lab due tonight, want reminders?”
-- “saved your late-night notes under 'project ideas', tagged for easy search”
-- “inbox has 3 prof emails, want a quick summary or just the urgent ones 😅”
-- “free pizza at makerspace 6-8, add to calendar 🍕”
-
-output contract
-- all lowercase
-- 1-3 sentences total, last sentence never ends with a period
-- casual, friendly, college-life aware
-"""
->>>>>>> 8b13a6fa
-                        
+
             # Add conversation history
             for msg in conversation_history:
-                messages.append({
-                    "role": msg.role,
-                    "content": msg.content
-                })
-            
+                messages.append({"role": msg.role, "content": msg.content})
+
             # Check if Anthropic client is available
-<<<<<<< HEAD
             client = _get_anthropic_client()
             if not client:
                 logger.error("Anthropic API key not configured")
                 return ["I'm sorry, AI functionality is not configured. Please contact support."]
-=======
-            if not anthropic:
-                logger.warning("Anthropic API key not configured - using fallback response")
-                return [
-                    "Hi! I'm running in development mode without AI functionality.",
-                ]
->>>>>>> 8b13a6fa
-            
+
             # Call Anthropic API
             response = client.messages.create(
                 model="claude-3-5-haiku-latest",
                 max_tokens=5000,
                 temperature=0.5,
                 system=system_prompt,
-                messages=messages
+                messages=messages,
             )
 
             # Get the response text and split by periods
             response_text = response.content[0].text
-            
+
             # Split by periods and clean up each part
-            messages = [msg.strip() for msg in response_text.split('.') if msg.strip()]
-            
+            messages = [msg.strip() for msg in response_text.split(".") if msg.strip()]
+
             return messages
-            
+
         except Exception as e:
             logger.error(f"Error generating AI response: {str(e)}")
             return ["I'm having trouble generating a response right now. Please try again."]
-    
+
     async def _store_conversation_messages(
-        self, 
-        user_id: str, 
-        messages: List[ConversationMessage]
+        self, user_id: str, messages: List[ConversationMessage]
     ) -> None:
         """Store conversation messages as a single string in user_profiles table"""
         try:
             # Get current conversation history
             current_history = await self._get_conversation_history(user_id)
-            
+
             # Add new messages to history
             current_history.extend(messages)
-            
+
             # Convert to string format
             history_string = self._conversation_to_string(current_history)
-            
+
             # Update user_profiles table
-            result = self.supabase.table("user_profiles").update({
-                "conversation_history": history_string
-            }).eq("id", user_id).execute()
-            
+            result = (
+                self.supabase.table("user_profiles")
+                .update({"conversation_history": history_string})
+                .eq("id", user_id)
+                .execute()
+            )
+
             if not result.data:
                 logger.error(f"Failed to store conversation history for user {user_id}")
-            
+
         except Exception as e:
             logger.error(f"Error storing conversation messages for user {user_id}: {str(e)}")
-    
+
     def _conversation_to_string(self, conversation_history: List[ConversationMessage]) -> str:
         """Convert conversation history to a single string format"""
         try:
@@ -613,112 +601,80 @@
                 # Format: ROLE|CONTENT
                 part = f"{msg.role}|{msg.content}"
                 conversation_parts.append(part)
-            
+
             # Join with newlines
             return "\n".join(conversation_parts)
-            
+
         except Exception as e:
             logger.error(f"Error converting conversation to string: {str(e)}")
             return ""
-    
+
     def _parse_conversation_string(self, history_string: str) -> List[ConversationMessage]:
         """Parse conversation history string back to ConversationMessage objects"""
         try:
             if not history_string.strip():
                 return []
-            
+
             messages = []
             lines = history_string.strip().split("\n")
-            
+
             for line in lines:
                 if not line.strip():
                     continue
-                    
+
                 parts = line.split("|", 1)  # Split into max 2 parts
                 if len(parts) != 2:
                     continue
-                    
+
                 role, content = parts
-                
+
                 # Create message with role and content only
-                messages.append(ConversationMessage(
-                    role=role,
-                    content=content
-                ))
-            
+                messages.append(ConversationMessage(role=role, content=content))
+
             return messages
-            
+
         except Exception as e:
             logger.error(f"Error parsing conversation string: {str(e)}")
             return []
-    
+
     async def _update_stored_conversation_history(
-        self, 
-        user_id: str, 
-        conversation_history: List[ConversationMessage]
+        self, user_id: str, conversation_history: List[ConversationMessage]
     ) -> None:
         """Update the stored conversation history in user_profiles table"""
         try:
             # Convert to string format
             history_string = self._conversation_to_string(conversation_history)
-            
+
             # Update user_profiles table
-            result = self.supabase.table("user_profiles").update({
-                "conversation_history": history_string
-            }).eq("id", user_id).execute()
-            
+            result = (
+                self.supabase.table("user_profiles")
+                .update({"conversation_history": history_string})
+                .eq("id", user_id)
+                .execute()
+            )
+
             if not result.data:
                 logger.error(f"Failed to update conversation history for user {user_id}")
-            
+
         except Exception as e:
             logger.error(f"Error updating stored conversation history for user {user_id}: {str(e)}")
-    
-    async def _archive_conversation_message(
-        self, 
-        user_id: str, 
-        message: str
-    ) -> None:
+
+    async def _archive_conversation_message(self, user_id: str, message: str) -> None:
         """Archive a single conversation message to long-term storage"""
         try:
             # TODO: Implement archival to separate database/storage system
             # For now, this is a placeholder - archival can be implemented later
             # when we need long-term conversation storage beyond the user_profiles table
             pass
-            
+
         except Exception as e:
             logger.error(f"Error archiving conversation messages for user {user_id}: {str(e)}")
-    
+
     def _count_tokens(self, text: str) -> int:
         """Count tokens in text using tiktoken"""
         try:
             return len(self.encoding.encode(text))
         except Exception as e:
             logger.error(f"Error counting tokens: {str(e)}")
-            return len(text.split())  # Fallback to word count
-    
-    def _is_dashboard_request(self, message: str) -> bool:
-        """
-        Check if the user's message is requesting dashboard/integration link
-        
-        Args:
-            message: User's message text
-            
-        Returns:
-            True if message is requesting dashboard link, False otherwise
-        """
-        dashboard_keywords = [
-            "dashboard", "dashboard link", "integration dashboard", 
-            "integrations", "integrations link", "integration link",
-            "manage integrations", "setup", "configure", "settings",
-            "google integration", "canvas integration", "connect google",
-            "connect canvas", "link google", "link canvas"
-        ]
-        
-        message_lower = message.lower().strip()
-        
-        # Check for exact matches or partial matches
-        for keyword in dashboard_keywords:
-            if keyword in message_lower:
-                return True
-                
-        return False+            # Fallback: rough estimate (1 token ≈ 4 characters)
+            return len(text) // 4