import logging
from typing import Optional, Dict, Any
from models.message import WebhookPayload, BlueBubblesMessage, MessageResponse
from models.auth_user import AuthUserWithProfile, UserProfile
from services.auth_user_service import AuthUserService
from services.bluebubbles_client import BlueBubblesClient
from services.onboarding_service import OnboardingService, OnboardingState
from services.ai_conversation_service import AIConversationService

logger = logging.getLogger(__name__)


class MessageProcessor:
    """Service for processing incoming BlueBubbles messages"""
    
    def __init__(self, auth_user_service: AuthUserService, bluebubbles_client: BlueBubblesClient):
        self.auth_user_service = auth_user_service
        self.bluebubbles_client = bluebubbles_client
        self.onboarding_service = OnboardingService(auth_user_service)
        self.ai_conversation_service = AIConversationService(auth_user_service.supabase)
    
    async def process_webhook_message(self, payload: WebhookPayload) -> MessageResponse:
        """
        Process incoming webhook message
        
        Args:
            payload: Webhook payload from BlueBubbles
            
        Returns:
            MessageResponse with processing results
        """
        try:
            message_data = payload.data
            
            # Skip messages from ourselves
            if message_data.isFromMe:
                logger.info(f"Skipping message from self: {message_data.guid}")
                return MessageResponse(
                    success=True,
                    user_guid=message_data.guid,
                    message="Skipped message from self"
                )
            
            # Extract user information first
            user_guid = self._extract_user_guid(message_data)
            phone_number = self._extract_phone_number(message_data)
            chat_identifier = self._extract_chat_identifier(message_data)
            
            # Log all webhook events for debugging
            logger.info(f"Webhook event type: {payload.type}, GUID: {message_data.guid}")
            logger.info(f"Message text: {getattr(message_data, 'text', 'No text')}")
            logger.info(f"Is from me: {getattr(message_data, 'isFromMe', 'Unknown')}")
            
            # Skip non-message events (typing indicators, read receipts, etc.)
            if payload.type != "new-message":
                logger.info(f"Skipping non-message event: {payload.type}")
                return MessageResponse(
                    success=True,
                    user_guid=user_guid,
                    message=f"Skipped {payload.type} event"
                )
            
            # Validate phone number is present for phone-only auth
            if not phone_number:
                logger.error(f"No phone number found in message {user_guid}")
                return MessageResponse(
                    success=False,
                    user_guid=user_guid,
                    message="Phone number required for authentication"
                )
            
            # Check if user already exists by phone number
            existing_user = await self.auth_user_service.get_user_by_phone_number(phone_number)
            
            if existing_user:
<<<<<<< HEAD
                # Check if user has completed email verification
                if existing_user.profile.email_verified and existing_user.profile.onboarding_completed:
                    # Fully verified existing user - handle AI conversation
                    response_texts = await self._handle_ai_conversation(
                        existing_user, message_data.text, phone_number
                    )

=======
                # Check if user has verified email (regardless of onboarding_completed status)
                if existing_user.profile.email_verified:
                    # Email verified user - send dashboard link
                    response_text = (
                        "🔗 Access your integrations dashboard: https://dashboard.example.com\n\n"
                        "Complete your setup there to start using the service."
                    )
>>>>>>> 55046007
                else:
                    # Existing user but email not verified - continue onboarding workflow
                    response_text = await self._handle_existing_user_workflow(message_data, existing_user, phone_number, chat_identifier)
            else:
                # New user - handle onboarding workflow
                response_text = await self._handle_new_user_workflow(message_data, user_guid, phone_number, chat_identifier)
            
            # Handle responses (could be single string or list of strings)
            responses_to_send = []
            if isinstance(response_texts, list):
                responses_to_send = response_texts
            elif response_text:
                responses_to_send = [response_text]
            
            if responses_to_send:
                # Send responses via BlueBubbles
                chat_identifier = self._extract_chat_identifier(message_data)
                if chat_identifier:
                    try:
                        for response in responses_to_send:
                            await self.bluebubbles_client.send_text_message(
                                chat_guid=chat_identifier,
                                text=response
                            )
                        logger.info(f"Sent {len(responses_to_send)} response(s) to user {user_guid}")
                    except Exception as e:
                        logger.error(f"Failed to send response: {str(e)}")
                        raise Exception(f"Failed to send response: {str(e)}")
                else:
                    logger.error("No chat identifier found for response")
                    raise Exception("No chat identifier found for response")
            
            return MessageResponse(
                success=True,
                user_guid=user_guid,
                message="Message processed successfully"
            )
            
        except Exception as e:
            logger.error(f"Error processing message: {str(e)}")
            return MessageResponse(
                success=False,
                user_guid="unknown",
                message=f"Processing error: {str(e)}"
            )
    
    def _extract_user_guid(self, message: BlueBubblesMessage) -> str:
        """Extract user GUID from message data"""
        # Use the message GUID as the primary identifier
        # For read receipts and other events without GUID, use chatGuid or handle
        if message.guid:
            return message.guid
        elif message.chatGuid:
            return f"chat_{message.chatGuid}"
        elif message.handle and message.handle.address:
            return f"handle_{message.handle.address}"
        else:
            return "unknown_guid"
    
    def _extract_phone_number(self, message: BlueBubblesMessage) -> Optional[str]:
        """Extract phone number from message handle"""
        if message.handle and message.handle.address:
            return message.handle.address
        return None
    
    def _extract_chat_identifier(self, message: BlueBubblesMessage) -> Optional[str]:
        """Extract chat identifier for sending responses"""
        if message.chats and len(message.chats) > 0:
            # Use chatIdentifier if available, fallback to guid
            chat = message.chats[0]
            chat_id = chat.chatIdentifier or chat.guid
            
            # Log for debugging
            logger.info(f"Extracted chat identifier: {chat_id}")
            
            # If chat identifier is already in proper BlueBubbles format, use it
            if chat_id and ('iMessage;-;' in chat_id or 'iMessage;+;' in chat_id):
                return chat_id
            
            # Otherwise, construct proper iMessage chat identifier from phone number
            phone = self._extract_phone_number(message)
            if phone:
                # Use iMessage;-; format for individual chats (not group chats)
                constructed_id = f"iMessage;-;{phone}"
                logger.info(f"Constructed chat ID from phone {phone}: {constructed_id}")
                return constructed_id
            
            # Fallback to original chat_id if no phone available
            return chat_id
        return None
    
    async def _handle_existing_user_workflow(self, message: BlueBubblesMessage, existing_user, phone_number: str, chat_identifier: str) -> str:
        """Handle workflow for existing user who hasn't completed verification"""
        try:
            message_text = getattr(message, 'text', '').strip()
            
            logger.info(f"Existing user workflow - State: {existing_user.profile.onboarding_state}, Message: '{message_text}'")
            
            # PRIORITY 1: Always check for OTP code first, regardless of state
            if self._is_valid_otp_code(message_text):
                logger.info(f"Valid OTP code detected: '{message_text}', proceeding to verification")
                return await self._handle_otp_verification_existing(existing_user, message_text)
            
            # PRIORITY 2: State-based logic only if not an OTP
            if existing_user.profile.onboarding_state == "awaiting_email_otp":
                # User is awaiting OTP but didn't provide valid one
                return (
                    "❌ Please enter the 6-digit verification code from your email.\n\n"
                    "Example: 123456"
                )
            
            # Check if email already exists in profile and user hasn't started OTP process
            if existing_user.profile.email and existing_user.profile.onboarding_state in ["not_started", "awaiting_email"]:
                # Email exists but not yet waiting for OTP - send OTP
                await self._update_onboarding_state(existing_user.profile.id, "awaiting_email_otp")
                
                # Send OTP to existing email
                otp_result = await self._send_email_otp(existing_user.profile.email)
                
                if otp_result["success"]:
                    return (
                        f"📧 I've sent a verification code to {existing_user.profile.email}.\n\n"
                        "Please check your email and reply with the 6-digit code you received."
                    )
                else:
                    return "❌ Sorry, I couldn't send the verification email. Please try again later."
            
            # Check current onboarding state for users without email
            if existing_user.profile.onboarding_state == "not_started":
                # User exists but hasn't started onboarding - prompt for email
                await self._update_onboarding_state(existing_user.profile.id, "awaiting_email")
                return (
                    "👋 Welcome back! To get started, I need to verify your email address.\n\n"
                    "Please reply with your email address."
                )
            elif existing_user.profile.onboarding_state == "awaiting_email":
                # User should provide email
                if self._is_valid_email(message_text):
                    return await self._handle_email_provided_existing(existing_user, message_text)
                else:
                    return (
                        "❌ Please provide a valid email address.\n\n"
                        "Example: your.email@example.com"
                    )
            else:
                # Unknown state - restart onboarding
                return (
                    "👋 Welcome! To get started, I need to verify your email address.\n\n"
                    "Please reply with your email address."
                )
                
        except Exception as e:
            logger.error(f"Error in existing user workflow: {str(e)}")
            return "❌ Sorry, there was an error processing your request. Please try again."

    async def _handle_email_provided_existing(self, existing_user, email: str) -> str:
        """Handle when existing user provides their email address"""
        try:
            # Update user's email in both auth and profile
            auth_user_id = existing_user.auth_user.id
            
            # Update email in auth.users
            self.auth_user_service.admin_auth.update_user_by_id(auth_user_id, {"email": email})
            
            # Store email in user_profiles table and update state
            await self._store_email_in_profile(auth_user_id, email)
            await self._update_onboarding_state(auth_user_id, "awaiting_email_otp")
            
            # Send OTP to the email using Supabase Auth
            otp_result = await self._send_email_otp(email)
            
            if otp_result["success"]:
                logger.info(f"Email OTP sent to {email} for existing user {auth_user_id}")
                return (
                    f"📧 Perfect! I've sent a verification code to {email}.\n\n"
                    "Please check your email and reply with the 6-digit code you received."
                )
            else:
                logger.error(f"Failed to send OTP to {email}: {otp_result.get('error')}")
                return (
                    "❌ Sorry, I couldn't send the verification email. Please try again later."
                )
                
        except Exception as e:
            logger.error(f"Error handling email for existing user: {str(e)}")
            return "❌ Sorry, there was an error processing your email. Please try again."

    async def _handle_otp_verification_existing(self, existing_user, otp_code: str) -> str:
        """Handle OTP verification for existing user"""
        try:
            # Get user's email from auth user or profile
            user_email = existing_user.auth_user.email or existing_user.profile.email
            
            if not user_email:
                return "❌ No email found for verification. Please start over."
            
            # Verify OTP with Supabase
            verification_result = await self._verify_otp_code(user_email, otp_code)
            
            if verification_result["success"]:
                # Mark email as verified but keep onboarding_completed as false
                # Dashboard will handle setting onboarding_completed to true
                await self._mark_email_verified(existing_user.profile.id)
                
                logger.info(f"Email verification completed for existing user {existing_user.profile.id}")
                return (
                    "✅ Email verified successfully! Your account is now active.\n\n"
                    "🔗 Access your integrations dashboard: https://dashboard.example.com\n\n"
                    "Complete your setup there to start using the service."
                )
            else:
                logger.error(f"OTP verification failed for existing user: {verification_result.get('error')}")
                return (
                    "❌ Invalid verification code. Please check your email and try again.\n\n"
                    "Make sure you're entering the 6-digit code exactly as received."
                )
                
        except Exception as e:
            logger.error(f"Error verifying OTP for existing user: {str(e)}")
            return "❌ Sorry, there was an error verifying your code. Please try again."

    async def _update_onboarding_state(self, user_id: str, state: str) -> None:
        """Update user's onboarding state with atomic operation"""
        try:
            # Use atomic update with WHERE clause to prevent race conditions
            result = self.auth_user_service.supabase.table("user_profiles").update({
                "onboarding_state": state,
                "updated_at": "NOW()"
            }).eq("id", user_id).execute()
            
            if not result.data:
                raise Exception("Failed to update onboarding state")
                
            logger.info(f"Updated onboarding state to {state} for user {user_id}")
            
        except Exception as e:
            logger.error(f"Error updating onboarding state: {str(e)}")
            raise

    def _is_valid_otp_code(self, text: str) -> bool:
        """Check if text is a valid 6-digit OTP code"""
        if not text:
            return False
        text = text.strip()
        return len(text) == 6 and text.isdigit()

    def _is_valid_email(self, text: str) -> bool:
        """Check if text is a valid email address"""
        if not text:
            return False
        import re
        email_pattern = r'^[a-zA-Z0-9._%+-]+@[a-zA-Z0-9.-]+\.[a-zA-Z]{2,}$'
        return re.match(email_pattern, text.strip()) is not None

    async def _handle_new_user_workflow(self, message: BlueBubblesMessage, user_guid: str, phone_number: str, chat_identifier: str) -> str:
        """
        Handle the complete new user onboarding workflow
        
        Steps:
        1. First message: Ask for email
        2. Email provided: Create user in Supabase and send OTP
        3. OTP provided: Verify and complete onboarding
        """
        message_text = (message.text or "").strip()
        
        # Check if this looks like an email address
        if "@" in message_text and "." in message_text.split("@")[-1]:
            # User provided email - create account and send OTP
            return await self._handle_email_provided(user_guid, phone_number, chat_identifier, message_text)
        
        # Check if this looks like an OTP code (6 digits)
        elif message_text.isdigit() and len(message_text) == 6:
            # User provided OTP - verify it
            return await self._handle_otp_provided(phone_number, message_text)
        
        # First message or invalid input - ask for email
        else:
            return (
                "👋 Welcome! To get started, I need to verify your email address.\n\n"
                "Please reply with your email address and I'll send you a verification code."
            )
    
    async def _handle_email_provided(self, user_guid: str, phone_number: str, chat_identifier: str, email: str) -> str:
        """Handle when user provides their email address"""
        try:
            # Create user in Supabase with the provided email
            user_with_profile = await self.auth_user_service.create_authenticated_user(
                bluebubbles_guid=user_guid,
                phone_number=phone_number,
                email=email,
                chat_identifier=chat_identifier
            )
            
            # Store email in user_profiles table and update state to awaiting_email_otp
            await self._store_email_in_profile(user_with_profile.profile.id, email)
            await self._update_onboarding_state(user_with_profile.profile.id, "awaiting_email_otp")
            
            # Send OTP to the email using Supabase Auth
            otp_result = await self._send_email_otp(email)
            
            if otp_result["success"]:
                logger.info(f"Email OTP sent to {email} for user {user_guid}")
                return (
                    f"📧 Perfect! I've sent a verification code to {email}.\n\n"
                    "Please check your email and reply with the 6-digit code you received."
                )
            else:
                logger.error(f"Failed to send email OTP to {email}: {otp_result.get('error')}")
                return "Sorry, I couldn't send the verification code. Please try again with a different email address."
                
        except Exception as e:
            logger.error(f"Error handling email provided: {str(e)}")
            return "Sorry, there was an error processing your email. Please try again."
    
    async def _handle_otp_provided(self, phone_number: str, otp_code: str) -> str:
        """Handle when user provides OTP code"""
        try:
            # Get user by phone number with retry logic for concurrent operations
            user_with_profile = await self._get_user_with_retry(phone_number)
            if not user_with_profile:
                logger.error(f"User lookup failed after retries for phone: {phone_number}")
                return "Sorry, I couldn't find your account. Please start over by texting me again."
            
            user_email = user_with_profile.auth_user.email
            
            # Verify OTP with Supabase Auth
            verification_result = await self._verify_otp_code(user_email, otp_code)
            
            if verification_result["success"]:
                # Mark email as verified but keep onboarding_completed as false
                # Dashboard will handle setting onboarding_completed to true
                await self._mark_email_verified(user_with_profile.profile.id)
                
                logger.info(f"Email OTP verified for user {user_with_profile.profile.id}")
                return (
                    "✅ Email verified successfully! Your account is now active.\n\n"
                    "🔗 Access your integrations dashboard: https://dashboard.example.com\n\n"
                    "Complete your setup there to start using the service."
                )
            else:
                logger.error(f"Email OTP verification failed for user {user_with_profile.profile.id}")
                return (
                    "❌ That code doesn't look right. Please check your email and try again.\n\n"
                    "Reply 'RESEND' if you need a new code."
                )
                
        except Exception as e:
            logger.error(f"Error verifying OTP: {str(e)}")
            return "Sorry, there was an error verifying your code. Please try again."
    
    async def _get_user_with_retry(self, phone_number: str, max_retries: int = 3):
        """Get user by phone number with retry logic for concurrent operations"""
        import asyncio
        
        for attempt in range(max_retries):
            try:
                logger.info(f"User lookup attempt {attempt + 1} for phone: {phone_number}")
                user_with_profile = await self.auth_user_service.get_user_by_phone_number(phone_number)
                
                if user_with_profile:
                    logger.info(f"User lookup successful on attempt {attempt + 1}")
                    return user_with_profile
                
                # If no user found, wait a bit before retry (except on last attempt)
                if attempt < max_retries - 1:
                    logger.warning(f"User not found on attempt {attempt + 1}, retrying...")
                    await asyncio.sleep(0.1 * (attempt + 1))  # Exponential backoff
                    
            except Exception as e:
                logger.error(f"User lookup error on attempt {attempt + 1}: {str(e)}")
                if attempt < max_retries - 1:
                    await asyncio.sleep(0.1 * (attempt + 1))
                else:
                    raise e
        
        return None
    
    async def _send_email_otp(self, email: str) -> dict:
        """Send OTP to email using Supabase Auth"""
        try:
            logger.info(f"Sending OTP to email: {email}")
            
            # Use Supabase Auth client API to send OTP
            response = self.auth_user_service.supabase.auth.sign_in_with_otp({
                "email": email
            })
            
            logger.info(f"OTP send response: {response}")
            
            return {
                "success": True,
                "message": "OTP sent successfully"
            }
                
        except Exception as e:
            logger.error(f"Error sending OTP to {email}: {str(e)}")
            logger.error(f"Exception type: {type(e).__name__}")
            return {
                "success": False,
                "error": str(e)
            }
    
    async def _verify_otp_code(self, email: str, otp_code: str) -> dict:
        """Verify OTP code with Supabase Auth"""
        try:
            logger.info(f"Attempting to verify OTP for email: {email}, code: {otp_code}")
            
            # Use Supabase Auth client API to verify OTP
            response = self.auth_user_service.supabase.auth.verify_otp({
                "email": email,
                "token": otp_code,
                "type": "email"
            })
            
            logger.info(f"OTP verification response: {response}")
            
            if response.user:
                logger.info(f"OTP verification successful for {email}")
                return {
                    "success": True,
                    "message": "OTP verified successfully"
                }
            else:
                logger.error(f"OTP verification failed - no user returned for {email}")
                return {
                    "success": False,
                    "error": "Invalid OTP code"
                }
                
        except Exception as e:
            logger.error(f"Error verifying OTP for {email}: {str(e)}")
            logger.error(f"Exception type: {type(e).__name__}")
            return {
                "success": False,
                "error": str(e)
            }
    
    async def _store_email_in_profile(self, user_id: str, email: str) -> None:
        """Store email in user_profiles table"""
        try:
            result = self.auth_user_service.supabase.table("user_profiles").update({
                "email": email
            }).eq("id", user_id).execute()
            
            if not result.data:
                raise Exception("Failed to store email in profile")
                
            logger.info(f"Stored email {email} in profile for user {user_id}")
            
        except Exception as e:
            logger.error(f"Error storing email in profile: {str(e)}")
            raise

    async def _mark_email_verified(self, user_id: str) -> None:
        """Mark email as verified and update onboarding state to awaiting_integrations - atomic operation"""
        try:
            from datetime import datetime
            
            # Atomic update to prevent race conditions during concurrent verifications
            update_data = {
                "email_verified": True,
                "verified_at": datetime.utcnow().isoformat(),
                "onboarding_state": "awaiting_integrations",
                "updated_at": "NOW()"
                # onboarding_completed remains false - dashboard will set this
            }
            
            # Use WHERE clause to ensure we only update if not already verified (prevents double processing)
            result = self.auth_user_service.supabase.table("user_profiles").update(update_data).eq("id", user_id).eq("email_verified", False).execute()
            
            if not result.data:
                # Check if already verified (not an error)
                existing = self.auth_user_service.supabase.table("user_profiles").select("email_verified").eq("id", user_id).execute()
                if existing.data and existing.data[0].get("email_verified"):
                    logger.info(f"User {user_id} already verified (concurrent verification)")
                    return
                else:
                    raise Exception("Failed to update email verification")
                
            logger.info(f"Marked email verified and updated state to awaiting_integrations for user {user_id}")
            
        except Exception as e:
            logger.error(f"Error marking email verified: {str(e)}")
            raise

    async def _complete_onboarding(self, user_id: str) -> None:
        """Mark onboarding as completed for user"""
        try:
            from datetime import datetime
            
            update_data = {
                "onboarding_completed": True,
                "onboarding_state": "completed",
                "email_verified": True,
                "verified_at": datetime.utcnow().isoformat()
            }
            
            result = self.auth_user_service.supabase.table("user_profiles").update(update_data).eq("id", user_id).execute()
            
            if not result.data:
                raise Exception("Failed to update onboarding completion")
                
            logger.info(f"Completed onboarding for user {user_id}")
            
        except Exception as e:
            logger.error(f"Error completing onboarding: {str(e)}")
            raise

    async def _handle_ai_conversation(
        self, 
        user_with_profile: AuthUserWithProfile, 
        user_message: str, 
        phone_number: str
    ) -> List[str]:
        """
        Handle AI conversation for fully verified users
        
        Args:
            user_with_profile: Authenticated user with profile
            user_message: The user's message text
            phone_number: User's phone number for logging
            
        Returns:
            List of AI response strings
        """
        try:
            logger.info(f"Handling AI conversation for user {user_with_profile.profile.id}")
            
            # Use the AI conversation service to generate response with context
            ai_response = await self.ai_conversation_service.handle_ai_conversation(
                user_id=user_with_profile.profile.id,
                user_message=user_message,
                phone_number=phone_number
            )
            
            return ai_response
            
        except Exception as e:
            logger.error(f"Error in AI conversation for user {user_with_profile.profile.id}: {str(e)}")
            return ["I'm sorry, I'm having trouble processing your message right now. Please try again in a moment."]<|MERGE_RESOLUTION|>--- conflicted
+++ resolved
@@ -1,5 +1,5 @@
 import logging
-from typing import Optional, Dict, Any
+from typing import Optional, Dict, Any, List
 from models.message import WebhookPayload, BlueBubblesMessage, MessageResponse
 from models.auth_user import AuthUserWithProfile, UserProfile
 from services.auth_user_service import AuthUserService
@@ -73,23 +73,12 @@
             existing_user = await self.auth_user_service.get_user_by_phone_number(phone_number)
             
             if existing_user:
-<<<<<<< HEAD
                 # Check if user has completed email verification
                 if existing_user.profile.email_verified and existing_user.profile.onboarding_completed:
                     # Fully verified existing user - handle AI conversation
                     response_texts = await self._handle_ai_conversation(
                         existing_user, message_data.text, phone_number
                     )
-
-=======
-                # Check if user has verified email (regardless of onboarding_completed status)
-                if existing_user.profile.email_verified:
-                    # Email verified user - send dashboard link
-                    response_text = (
-                        "🔗 Access your integrations dashboard: https://dashboard.example.com\n\n"
-                        "Complete your setup there to start using the service."
-                    )
->>>>>>> 55046007
                 else:
                     # Existing user but email not verified - continue onboarding workflow
                     response_text = await self._handle_existing_user_workflow(message_data, existing_user, phone_number, chat_identifier)
